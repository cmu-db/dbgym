import copy
import unittest
<<<<<<< HEAD
from pathlib import Path

import yaml
from psycopg.errors import QueryCanceled
=======
>>>>>>> 842227d4

from env.integtest_util import IntegtestWorkspace
from env.pg_conn import PostgresConn
from util.pg import (
    DEFAULT_POSTGRES_PORT,
    get_is_postgres_running,
    get_running_postgres_ports,
)
from util.workspace import (
    DEFAULT_BOOT_CONFIG_FPATH,
    DBGymConfig,
    default_dbdata_parent_dpath,
    default_pgbin_path,
    default_pristine_dbdata_snapshot_path,
)

BENCHMARK = "tpch"
SCALE_FACTOR = 0.01


class PostgresConnTests(unittest.TestCase):
    dbgym_cfg: DBGymConfig

    @staticmethod
    def setUpClass() -> None:
        IntegtestWorkspace.set_up_workspace()

    def setUp(self) -> None:
        self.assertFalse(
            get_is_postgres_running(),
            "Make sure Postgres isn't running before starting the integration test. `pkill postgres` is one way "
            + "to ensure this. Be careful about accidentally taking down other people's Postgres instances though.",
        )
        self.pristine_dbdata_snapshot_path = default_pristine_dbdata_snapshot_path(
            IntegtestWorkspace.get_dbgym_cfg().dbgym_workspace_path,
            BENCHMARK,
            SCALE_FACTOR,
        )
        self.dbdata_parent_dpath = default_dbdata_parent_dpath(
            IntegtestWorkspace.get_dbgym_cfg().dbgym_workspace_path
        )
        self.pgbin_dpath = default_pgbin_path(
            IntegtestWorkspace.get_dbgym_cfg().dbgym_workspace_path
        )

    def tearDown(self) -> None:
        self.assertFalse(get_is_postgres_running())

    def create_pg_conn(self, pgport: int = DEFAULT_POSTGRES_PORT) -> PostgresConn:
        return PostgresConn(
            IntegtestWorkspace.get_dbgym_cfg(),
            pgport,
            self.pristine_dbdata_snapshot_path,
            self.dbdata_parent_dpath,
            self.pgbin_dpath,
            False,
            DEFAULT_BOOT_CONFIG_FPATH,
        )

    def test_init(self) -> None:
        _ = self.create_pg_conn()

    def test_start_and_stop(self) -> None:
        pg_conn = self.create_pg_conn()
        pg_conn.restore_pristine_snapshot()
        pg_conn.restart_postgres()
        self.assertTrue(get_is_postgres_running())
        pg_conn.shutdown_postgres()

    def test_start_on_multiple_ports(self) -> None:
        pg_conn0 = self.create_pg_conn()
        pg_conn0.restore_pristine_snapshot()
        pg_conn0.restart_postgres()
        self.assertEqual(set(get_running_postgres_ports()), {DEFAULT_POSTGRES_PORT})
        pg_conn1 = self.create_pg_conn(DEFAULT_POSTGRES_PORT + 1)
        pg_conn1.restore_pristine_snapshot()
        pg_conn1.restart_postgres()
        self.assertEqual(
            set(get_running_postgres_ports()),
            {DEFAULT_POSTGRES_PORT, DEFAULT_POSTGRES_PORT + 1},
        )

        # Clean up
        pg_conn0.shutdown_postgres()
        pg_conn1.shutdown_postgres()

    def test_connect_and_disconnect(self) -> None:
        # Setup
        pg_conn = self.create_pg_conn()
        pg_conn.restore_pristine_snapshot()
        pg_conn.restart_postgres()

        # Test
        self.assertIsNone(pg_conn._conn)
        conn = pg_conn.conn()
        self.assertIsNotNone(conn)
        self.assertIs(
            conn, pg_conn._conn
        )  # The conn should be cached so these objects should be the same
        self.assertIs(conn, pg_conn.conn())  # Same thing here
        pg_conn.disconnect()
        self.assertIsNone(pg_conn._conn)

        # Cleanup
        pg_conn.shutdown_postgres()

    def test_start_with_changes(self) -> None:
        # Setup
        pg_conn = self.create_pg_conn()
        pg_conn.restore_pristine_snapshot()
        pg_conn.restart_postgres()

        # Test
        initial_sysknobs = pg_conn.get_system_knobs()

        # First call
        self.assertEqual(initial_sysknobs["wal_buffers"], "4MB")
        pg_conn.restart_with_changes({"wal_buffers": "8MB"})
        new_sysknobs = pg_conn.get_system_knobs()
        self.assertEqual(new_sysknobs["wal_buffers"], "8MB")

        # Second call
        self.assertEqual(initial_sysknobs["enable_nestloop"], "on")
        pg_conn.restart_with_changes({"enable_nestloop": "off"})
        new_sysknobs = pg_conn.get_system_knobs()
        self.assertEqual(new_sysknobs["enable_nestloop"], "off")
        # The changes should not be additive. The "wal_buffers" should have "reset" to 4MB.
        self.assertEqual(new_sysknobs["wal_buffers"], "4MB")

        # Cleanup
        pg_conn.shutdown_postgres()

    def test_start_with_changes_doesnt_modify_input(self) -> None:
        # Setup
        pg_conn = self.create_pg_conn()
        pg_conn.restore_pristine_snapshot()
        pg_conn.restart_postgres()

        # Test
        conf_changes = {"wal_buffers": "8MB"}
        orig_conf_changes = copy.deepcopy(conf_changes)
        pg_conn.restart_with_changes(conf_changes)
        self.assertEqual(conf_changes, orig_conf_changes)

        # Cleanup
        pg_conn.shutdown_postgres()

    def test_time_query(self) -> None:
        # Setup
        pg_conn = self.create_pg_conn()
        pg_conn.restore_pristine_snapshot()
        pg_conn.restart_postgres()

        # Test
        # Testing no explain no timeout.
        runtime, did_time_out, explain_data = pg_conn.time_query("select pg_sleep(1)")
        # The runtime should be about 1 second.
        self.assertTrue(abs(runtime - 1_000_000) < 100_000)
        self.assertFalse(did_time_out)
        self.assertIsNone(explain_data)

        # Testing with explain.
        runtime, did_time_out, explain_data = pg_conn.time_query(
            "select pg_sleep(1)", add_explain=True
        )
        self.assertTrue(abs(runtime - 1_000_000) < 100_000)
        self.assertFalse(did_time_out)
        self.assertIsNotNone(explain_data)

        # Testing with timeout.
        runtime, did_time_out, _ = pg_conn.time_query("select pg_sleep(3)", timeout=2)
        # The runtime should be about what the timeout is.
        self.assertTrue(abs(runtime - 2_000_000) < 100_000)
        self.assertTrue(did_time_out)

        # Cleanup
        pg_conn.shutdown_postgres()


if __name__ == "__main__":
    unittest.main()<|MERGE_RESOLUTION|>--- conflicted
+++ resolved
@@ -1,12 +1,5 @@
 import copy
 import unittest
-<<<<<<< HEAD
-from pathlib import Path
-
-import yaml
-from psycopg.errors import QueryCanceled
-=======
->>>>>>> 842227d4
 
 from env.integtest_util import IntegtestWorkspace
 from env.pg_conn import PostgresConn
