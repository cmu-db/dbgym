import shutil
import sys
import time
import json
import yaml
from pathlib import Path
from ray import tune
import numpy as np
import torch
import os
import pandas as pd
from datetime import datetime
from typing import Any, Union
import random
import click
import ssd_checker
import ray
from ray.tune import Trainable
from ray.tune.schedulers import FIFOScheduler
from ray.tune.search.basic_variant import BasicVariantGenerator
from ray.tune import TuneConfig
from ray.air import RunConfig, FailureConfig
from ray.train import SyncConfig

from tune.protox.agent.build_trial import build_trial
<<<<<<< HEAD
from misc.utils import DEFAULT_WORKLOAD_TIMEOUT, DBGymConfig, link_result, open_and_save, restart_ray, conv_inputpath_to_realabspath, default_pristine_pgdata_snapshot_path, default_workload_path, default_embedder_path, default_benchmark_config_path, default_benchbase_config_path, WORKSPACE_PATH_PLACEHOLDER, BENCHMARK_NAME_PLACEHOLDER, WORKLOAD_NAME_PLACEHOLDER, SCALE_FACTOR_PLACEHOLDER, DEFAULT_SYSKNOBS_RELPATH, default_pgbin_path, workload_name_fn, default_pgdata_parent_dpath, default_hpoed_agent_params_fname
=======
from misc.utils import DEFAULT_BOOT_CONFIG_FPATH, DBGymConfig, open_and_save, restart_ray, conv_inputpath_to_realabspath, default_pristine_pgdata_snapshot_path, default_workload_path, default_embedder_path, default_benchmark_config_path, default_benchbase_config_path, WORKSPACE_PATH_PLACEHOLDER, BENCHMARK_NAME_PLACEHOLDER, WORKLOAD_NAME_PLACEHOLDER, SCALE_FACTOR_PLACEHOLDER, DEFAULT_SYSKNOBS_PATH, default_pgbin_path, workload_name_fn, default_pgdata_parent_dpath
>>>>>>> 523ceaed


METRIC_NAME = "Best Metric"


class AgentHPOArgs:
    def __init__(self, benchmark_name, workload_name, embedder_path, benchmark_config_path, benchbase_config_path, sysknobs_path, pristine_pgdata_snapshot_path, pgdata_parent_dpath, pgbin_path, workload_path, seed, agent, max_concurrent, num_samples, duration, workload_timeout, query_timeout, enable_boot_during_hpo, boot_config_fpath):
        self.benchmark_name = benchmark_name
        self.workload_name = workload_name
        self.embedder_path = embedder_path
        self.benchmark_config_path = benchmark_config_path
        self.benchbase_config_path = benchbase_config_path
        self.sysknobs_path = sysknobs_path
        self.pristine_pgdata_snapshot_path = pristine_pgdata_snapshot_path
        self.pgdata_parent_dpath = pgdata_parent_dpath
        self.pgbin_path = pgbin_path
        self.workload_path = workload_path
        self.seed = seed
        self.agent = agent
        self.max_concurrent = max_concurrent
        self.num_samples = num_samples
        self.duration = duration
        self.workload_timeout = workload_timeout
        self.query_timeout = query_timeout
        self.enable_boot_during_hpo = enable_boot_during_hpo
        self.boot_config_fpath = boot_config_fpath


@click.command()
@click.pass_obj
@click.argument("benchmark-name")
@click.option("--seed-start", type=int, default=15721, help="A workload consists of queries from multiple seeds. This is the starting seed (inclusive).")
@click.option("--seed-end", type=int, default=15721, help="A workload consists of queries from multiple seeds. This is the ending seed (inclusive).")
@click.option(
    "--query-subset",
    type=click.Choice(["all", "even", "odd"]),
    default="all",
)
@click.option(
    "--scale-factor",
    default=1.0,
    help=f"The scale factor used when generating the data of the benchmark.",
)
@click.option(
    "--embedder-path",
    default=None,
    help=f"The path to the directory that contains an `embedder.pth` file with a trained encoder and decoder as well as a `config` file. The default is {default_embedder_path(WORKSPACE_PATH_PLACEHOLDER, BENCHMARK_NAME_PLACEHOLDER, WORKLOAD_NAME_PLACEHOLDER)}",
)
@click.option(
    "--benchmark-config-path",
    default=None,
    type=Path,
    help=f"The path to the .yaml config file for the benchmark. The default is {default_benchmark_config_path(BENCHMARK_NAME_PLACEHOLDER)}.",
)
@click.option(
    "--benchbase-config-path",
    default=None,
    type=Path,
    help=f"The path to the .xml config file for BenchBase, used to run OLTP workloads. The default is {default_benchbase_config_path(BENCHMARK_NAME_PLACEHOLDER)}.",
)
@click.option(
    "--sysknobs-path",
    default=DEFAULT_SYSKNOBS_PATH,
    help=f"The path to the file configuring the space of system knobs the tuner can tune.",
)
@click.option(
    "--pristine-pgdata-snapshot-path",
    default=None,
    type=Path,
    help=f"The path to the .tgz snapshot of the pgdata directory to use as a starting point for tuning. The default is {default_pristine_pgdata_snapshot_path(WORKSPACE_PATH_PLACEHOLDER, BENCHMARK_NAME_PLACEHOLDER, SCALE_FACTOR_PLACEHOLDER)}.",
)
@click.option(
    "--pristine-pgdata-snapshot-path",
    default=None,
    type=Path,
    help=f"The path to the .tgz snapshot of the pgdata directory to use as a starting point for tuning. The default is {default_pristine_pgdata_snapshot_path(WORKSPACE_PATH_PLACEHOLDER, BENCHMARK_NAME_PLACEHOLDER, SCALE_FACTOR_PLACEHOLDER)}.",
)
@click.option(
    "--intended-pgdata-hardware",
    type=click.Choice(["hdd", "ssd"]),
    default="hdd",
    help=f"The intended hardware pgdata should be on. Used as a sanity check for --pgdata-parent-dpath.",
)
@click.option(
    "--pgdata-parent-dpath",
    default=None,
    type=Path,
    help=f"The path to the parent directory of the pgdata which will be actively tuned. The default is {default_pgdata_parent_dpath(WORKSPACE_PATH_PLACEHOLDER)}.",
)
@click.option(
    "--pgbin-path",
    default=None,
    type=Path,
    help=f"The path to the bin containing Postgres executables. The default is {default_pgbin_path(WORKSPACE_PATH_PLACEHOLDER)}.",
)
@click.option(
    "--workload-path",
    default=None,
    type=Path,
    help=f"The path to the directory that specifies the workload (such as its queries and order of execution). The default is {default_workload_path(WORKSPACE_PATH_PLACEHOLDER, BENCHMARK_NAME_PLACEHOLDER, WORKLOAD_NAME_PLACEHOLDER)}.",
)
@click.option(
    "--seed",
    default=None,
    type=int,
    help="The seed used for all sources of randomness (random, np, torch, etc.). The default is a random value.",
)
@click.option(
    "--agent", default="wolp", help=f"The RL algorithm to use for the tuning agent."
)
@click.option(
    "--max-concurrent",
    default=1,
    help=f"The max # of concurrent agent models to train. Note that unlike in HPO, all will use the same hyperparameters. This just helps control for other sources of randomness.",
)
@click.option(
    "--num-samples",
    default=40,
    help=f"The # of times to specific hyperparameter configs to sample from the hyperparameter search space and train agent models with.",
)
@click.option(
    "--duration", default=30, type=float, help="The total number of hours to run for."
)
@click.option(
    "--workload-timeout",
    default=DEFAULT_WORKLOAD_TIMEOUT,
    type=int,
    help="The timeout (in seconds) of a workload. We run the workload once per DBMS configuration. For OLAP workloads, certain configurations may be extremely suboptimal, so we need to time out the workload.",
)
@click.option(
    "--query-timeout",
    default=30,
    type=int,
    help="The timeout (in seconds) of a query. See the help of --workload-timeout for the motivation of this.",
)
@click.option(
    "--enable-boot-during-hpo",
    is_flag=True,
    help="Whether to enable the Boot query accelerator during the HPO process. Deciding to use Boot during HPO is separate from deciding to use Boot during tuning.",
)
@click.option(
    "--boot-config-fpath",
    default=DEFAULT_BOOT_CONFIG_FPATH,
    type=Path,
    help="The path to the file configuring Boot.",
)
def hpo(
    dbgym_cfg,
    benchmark_name,
    seed_start,
    seed_end,
    query_subset,
    scale_factor,
    embedder_path,
    benchmark_config_path,
    benchbase_config_path,
    sysknobs_path,
    pristine_pgdata_snapshot_path,
    intended_pgdata_hardware,
    pgdata_parent_dpath,
    pgbin_path,
    workload_path,
    seed,
    agent,
    max_concurrent,
    num_samples,
    duration,
    workload_timeout,
    query_timeout,
    enable_boot_during_hpo: bool,
    boot_config_fpath: Path,
):
    # Set args to defaults programmatically (do this before doing anything else in the function)
    workload_name = workload_name_fn(scale_factor, seed_start, seed_end, query_subset)
    if embedder_path == None:
        embedder_path = default_embedder_path(dbgym_cfg.dbgym_workspace_path, benchmark_name, workload_name)
    if benchmark_config_path == None:
        benchmark_config_path = default_benchmark_config_path(benchmark_name)
    if benchbase_config_path == None:
        benchbase_config_path = default_benchbase_config_path(benchmark_name)
    if pristine_pgdata_snapshot_path == None:
        pristine_pgdata_snapshot_path = default_pristine_pgdata_snapshot_path(dbgym_cfg.dbgym_workspace_path, benchmark_name, scale_factor)
    if pgdata_parent_dpath == None:
        pgdata_parent_dpath = default_pgdata_parent_dpath(dbgym_cfg.dbgym_workspace_path)
    if pgbin_path == None:
        pgbin_path = default_pgbin_path(dbgym_cfg.dbgym_workspace_path)
    if workload_path == None:
        workload_path = default_workload_path(dbgym_cfg.dbgym_workspace_path, benchmark_name, workload_name)
    if seed == None:
        seed = random.randint(0, 1e8)

    # Convert all input paths to absolute paths
    embedder_path = conv_inputpath_to_realabspath(dbgym_cfg, embedder_path)
    benchmark_config_path = conv_inputpath_to_realabspath(dbgym_cfg, benchmark_config_path)
    benchbase_config_path = conv_inputpath_to_realabspath(dbgym_cfg, benchbase_config_path)
    sysknobs_path = conv_inputpath_to_realabspath(dbgym_cfg, sysknobs_path)
    pristine_pgdata_snapshot_path = conv_inputpath_to_realabspath(dbgym_cfg, pristine_pgdata_snapshot_path)
    pgdata_parent_dpath = conv_inputpath_to_realabspath(dbgym_cfg, pgdata_parent_dpath)
    pgbin_path = conv_inputpath_to_realabspath(dbgym_cfg, pgbin_path)
    workload_path = conv_inputpath_to_realabspath(dbgym_cfg, workload_path)
    boot_config_fpath = conv_inputpath_to_realabspath(dbgym_cfg, boot_config_fpath)

    # Check assertions on args
    if intended_pgdata_hardware == "hdd":
        assert not ssd_checker.is_ssd(pgdata_parent_dpath), f"Intended hardware is HDD but pgdata_parent_dpath ({pgdata_parent_dpath}) is an SSD"
    elif intended_pgdata_hardware == "ssd":
        assert ssd_checker.is_ssd(pgdata_parent_dpath), f"Intended hardware is SSD but pgdata_parent_dpath ({pgdata_parent_dpath}) is an HDD"
    else:
        assert False

    # Create args object
    hpo_args = AgentHPOArgs(benchmark_name, workload_name, embedder_path, benchmark_config_path, benchbase_config_path, sysknobs_path, pristine_pgdata_snapshot_path, pgdata_parent_dpath, pgbin_path, workload_path, seed, agent, max_concurrent, num_samples, duration, workload_timeout, query_timeout, enable_boot_during_hpo, boot_config_fpath)
    _tune_hpo(dbgym_cfg, hpo_args)


# The reason we put the paths inside the space is so that the tuner only receives the space .json file
#   as a CLI arg and doesn't need any other CLI args. The hyperparameters are selected using the paths
#   given here, so it doesn't make sense to specify them separately when tuning.
def build_space(
    sysknobs: dict[str, Any],
    benchmark_config: dict[str, Any],
    workload_path: Path,
    embedder_path: list[Path],
    pgconn_info: dict[str, str],
    benchbase_config: dict[str, Any]={},
    duration: int=30,
    seed: int=0,
    enable_boot_during_hpo: bool=False,
    boot_config_fpath: Path=None,
    workload_timeouts: list[int]=[600],
    query_timeouts: list[int]=[30],
    boot_enabled: bool = False,
) -> dict[str, Any]:

    return {
        # Internal space versioning.
        "space_version": "2.0",
        "verbose": True,
        "trace": True,
        "seed": seed,
        "enable_boot_during_hpo": enable_boot_during_hpo,
        "boot_config_fpath": boot_config_fpath,
        
        # Timeouts.
        "duration": duration,
        "workload_timeout": tune.choice(workload_timeouts),
        "query_timeout": tune.choice(query_timeouts),

        # Paths.
        "workload_path": str(workload_path),
        "pgconn_info": pgconn_info,
        "benchmark_config": benchmark_config,
        "benchbase_config": benchbase_config,
        # Embeddings.
        "embedder_path": tune.choice(map(str, embedder_path)),

        # Default quantization factor to use.
        "default_quantization_factor": 100,
        "system_knobs": sysknobs,

        # Horizon before resetting.
        "horizon": 5,

        # Workload Eval.
        "workload_eval_mode": tune.choice(["all", "all_enum"]),
        "workload_eval_inverse": tune.choice([False, True]),
        "workload_eval_reset": True,

        # Reward.
        "reward": tune.choice(["multiplier", "relative"]),
        "reward_scaler": tune.choice([1, 2, 10]),
        "workload_timeout_penalty": 1,
        "normalize_reward": tune.choice([False, True]),

        # State.
        "metric_state": tune.choice(([] if boot_enabled else ["metric"]) + ["structure", "structure_normalize"]),
        "maximize_state": not benchmark_config.get("oltp_workload", False),
        # Whether to normalize state or not.
        "normalize_state": tune.sample_from(lambda spc: False if spc["config"]["metric_state"] == "structure_normalize" else True),

        # LSC Parameters. The units for these are based on the embedding itself.
        # TODO(): Set these parameters based on the workload/embedding structure itself.
        "lsc": {
            "enabled": False,
            # These are the initial low-bias, comma separated by the horizon step.
            "initial": "0",
            # These are the units for how much to increment the low-bias by each time.
            "increment": "0",
            # Maximum allowed shift.
            "max": "0",
            # This controls how frequently to try and boost the shifts based on episode.
            "shift_eps_freq": 1,
            # How many episodes to start.
            "shift_after": 3,
        },

        # RL Agent Parameters.
        # Number of warmup steps.
        "learning_starts": 0,
        # Learning rate.
        "learning_rate": tune.choice([1e-3, 6e-4, 3e-5]),
        "critic_lr_scale": tune.choice([1.0, 2.5, 5.0]),
        "policy_l2_reg": tune.choice([0.01, 0.05]),
        # Discount.
        "gamma": tune.choice([0, 0.9, 0.95]),
        # Polyak averaging rate.
        "tau": tune.choice([0.995, 1.0]),
        # Replay Buffer Size.
        "buffer_size": 1_000_000,
        # Batch size.
        "batch_size": tune.choice([16, 32]),
        # Gradient Clipping.
        "grad_clip": tune.choice([1.0, 5.0, 10.0]),
        # Gradient steps per sample.
        "gradient_steps": tune.choice([1, 2, 4]),

        # Training steps.
        "train_freq_unit": tune.choice(["step", "episode"]),
        "train_freq_frequency": 1,

        # Target noise.
        "target_noise": {
            "target_noise_clip": tune.choice([0.05, 0.1, 0.15]),
            "target_policy_noise": tune.choice([0.15, 0.2]),
        },
        # Noise parameters.
        "noise_parameters": {
            "noise_type": tune.choice(["normal", "ou"]),
            "noise_sigma": tune.choice([0.05, 0.1, 0.15]),
        },
        "scale_noise_perturb": True,

        # Neighbor parameters.
        "neighbor_parameters": {
            "knob_num_nearest": tune.choice([10, 100]),
            "knob_span": tune.choice([1, 3]),
            "index_num_samples": 1,
            # Use index rules whenever we aren't optimizing OLTP.
            "index_rules": not benchmark_config.get("oltp_workload", False),
        },
        # Networks.
        "weight_init": tune.choice(["xavier_normal", "xavier_uniform", "orthogonal"]),
        "bias_zero": tune.choice([False, True]),
        "policy_weight_adjustment": tune.choice([1, 100]),
        "activation_fn": tune.choice(["gelu", "mish"]),
        "pi_arch": tune.choice(["128,128", "256,256", "512,512"]),
        "qf_arch": tune.choice(["256", "512", "1024"]),
    }


class TuneTimeoutChecker(object):
    def __init__(self, duration: int) -> None:
        self.limit = (duration * 3600) > 0
        self.remain = int(duration * 3600)
        self.running = False
        self.start = 0.

    def resume(self) -> None:
        self.start = time.time()
        self.running = True

    def pause(self) -> None:
        if self.limit and self.running:
            self.remain -= int(time.time() - self.start)
        self.running = False

    def __call__(self) -> bool:
        if not self.limit:
            return False

        if self.remain <= 0:
            return True

        if self.running:
            return int(time.time() - self.start) >= self.remain

        return False


class TuneTrial:
    def __init__(self, dbgym_cfg: DBGymConfig, is_hpo: bool) -> None:
        '''
        We use this object for both HPO and tune. It behaves *slightly* differently
        depending on what it's used for, which is why we have an is_hpo param.
        '''
        self.dbgym_cfg = dbgym_cfg
        self.is_hpo = is_hpo

    def setup(self, hpo_params: dict[str, Any]) -> None:
        # Attach mythril directory to the search path.
        sys.path.append(os.path.expanduser(self.dbgym_cfg.dbgym_repo_path))

        torch.set_default_dtype(torch.float32) # type: ignore
        seed = (
            hpo_params["seed"]
            if hpo_params["seed"] != -1
            else np.random.randint(np.iinfo(np.int32).max)
        )
        np.random.seed(seed)
        torch.manual_seed(seed)

        self.timeout = TuneTimeoutChecker(hpo_params["duration"])
        self.logger, self.target_reset, self.env, self.agent, self.signal = build_trial(
            self.dbgym_cfg,
            seed=seed,
<<<<<<< HEAD
            hpoed_params=hpoed_params
=======
            logdir=self.logdir,
            is_hpo=self.is_hpo,
            hpo_params=hpo_params
>>>>>>> 523ceaed
        )
        self.logger.get_logger(None).info("%s", hpo_params)
        self.logger.get_logger(None).info(f"Seed: {seed}")

        # Attach the timeout checker and loggers.
        self.agent.set_timeout_checker(self.timeout)
        self.agent.set_logger(self.logger)

        self.env_init = False
        self.start_time = time.time()
        self.step_count = 0

    def step(self) -> dict[Any, Any]:
        self.step_count += 1
        # Only measure the actual tuning time.
        self.timeout.resume()

        episode = self.agent._episode_num
        it = self.agent.num_timesteps
        self.logger.get_logger(None).info(
            f"Starting episode: {episode+1}, iteration: {it+1}"
        )

        if not self.env_init:
            _, infos = self.env.reset()
            baseline_reward, baseline_metric = (
                infos["baseline_reward"],
                infos["baseline_metric"],
            )
            self.logger.get_logger(None).info(
                f"Baseline Metric: {baseline_metric}. Baseline Reward: {baseline_reward}"
            )
            self.env_init = True
            self.logger.stash_results(infos, name_override="baseline")
        else:
            self.agent.learn(self.env, total_timesteps=1)

        self.timeout.pause()
        self.logger.advance()

        # Step telemetry that we care about.
        data = {
            "AgentEpisode": episode,
            "AgentTimesteps": it,
            "TrialStep": self.step_count,
            "Best Metric": self.target_reset.real_best_metric
            if self.target_reset
            else -1,
            "Best Seen Metric": self.target_reset.best_metric
            if self.target_reset
            else -1,
            "HoursElapsed": (time.time() - self.start_time) / 3600.,
        }

        # If we've timed out. Note that we've timed out.
        if self.timeout():
            self.cleanup()
            data[ray.tune.result.DONE] = True

        return data

    def cleanup(self) -> None:
        self.logger.flush()
        self.env.close() # type: ignore
        if Path(self.signal).exists():
            os.remove(self.signal)

# I want to pass dbgym_cfg into TuneOpt without putting it inside `hpo_params`. This is because it's a pain to turn DBGymConfig
#   into a nice dictionary of strings, and nothing in DBGymConfig would be relevant to someone checking the configs later
# Using a function to create a class is Ray's recommended way of doing this (see
#   https://discuss.ray.io/t/using-static-variables-to-control-trainable-subclass-in-ray-tune/808/4)
# If you don't create the class with a function, it doesn't work due to how Ray serializes classes
def create_tune_opt_class(dbgym_cfg_param):
    global global_dbgym_cfg
    global_dbgym_cfg = dbgym_cfg_param

    class TuneOpt(Trainable):
        dbgym_cfg = global_dbgym_cfg

<<<<<<< HEAD
        def setup(self, hpoed_params: dict[str, Any]) -> None:
            self.trial = TuneTrial(TuneOpt.dbgym_cfg)
            self.trial.setup(hpoed_params)
=======
        def setup(self, hpo_params: dict[str, Any]) -> None:
            self.trial = TuneTrial(TuneOpt.dbgym_cfg, True)
            self.trial.logdir = self.logdir # type: ignore
            self.trial.setup(hpo_params)
>>>>>>> 523ceaed

        def step(self) -> dict[Any, Any]:
            return self.trial.step()

        def cleanup(self) -> None:
            return self.trial.cleanup()

        def save_checkpoint(self, checkpoint_dir: str) -> None:
            # We can't actually do anything about this right now.
            pass

        def load_checkpoint(self, checkpoint_dir: Union[dict[Any, Any], None]) -> None:
            # We can't actually do anything about this right now.
            pass
    
    return TuneOpt


def _tune_hpo(dbgym_cfg: DBGymConfig, hpo_args: AgentHPOArgs) -> None:
    with open_and_save(dbgym_cfg, hpo_args.sysknobs_path) as f:
        sysknobs = yaml.safe_load(f)["system_knobs"]

    with open_and_save(dbgym_cfg, hpo_args.benchmark_config_path) as f:
        benchmark_config = yaml.safe_load(f)
        is_oltp = benchmark_config["protox"]["query_spec"]["oltp_workload"]
        benchmark = [k for k in benchmark_config.keys()][0]
        benchmark_config = benchmark_config[benchmark]
        benchmark_config["benchmark"] = benchmark

    # TODO(phw2): read the dir hpo_args.embedder_path and get a list of embeddings
    embedder_path = [hpo_args.embedder_path]
    # TODO(phw2): make workload and query timeout params lists instead of just ints
    workload_timeouts = [hpo_args.workload_timeout]
    query_timeouts = [hpo_args.query_timeout]

    benchbase_config = {
        "oltp_config": {
            "oltp_num_terminals": hpo_args.oltp_num_terminals,
            "oltp_duration": hpo_args.oltp_duration,
            "oltp_sf": hpo_args.oltp_sf,
            "oltp_warmup": hpo_args.oltp_warmup,
        },
        "benchbase_path": hpo_args.benchbase_path,
        "benchbase_config_path": hpo_args.benchbase_config_path,
    } if is_oltp else {}

    space = build_space(
        sysknobs,
        benchmark_config,
        hpo_args.workload_path,
        embedder_path,
        pgconn_info={
            "pristine_pgdata_snapshot_path": hpo_args.pristine_pgdata_snapshot_path,
            "pgdata_parent_dpath": hpo_args.pgdata_parent_dpath,
            "pgbin_path": hpo_args.pgbin_path,
        },
        benchbase_config=benchbase_config,
        duration=hpo_args.duration,
        seed=hpo_args.seed,
        enable_boot_during_hpo=hpo_args.enable_boot_during_hpo,
        boot_config_fpath=hpo_args.boot_config_fpath,
        workload_timeouts=workload_timeouts,
        query_timeouts=query_timeouts,
    )

    restart_ray(dbgym_cfg.root_yaml["ray_gcs_port"])
    ray.init(address=f"localhost:{dbgym_cfg.root_yaml['ray_gcs_port']}", log_to_driver=False)

    # Scheduler.
    scheduler = FIFOScheduler() # type: ignore

    # Search.
    search = BasicVariantGenerator(
        max_concurrent=hpo_args.max_concurrent
    )

    mode = "max" if is_oltp else "min"
    tune_config = TuneConfig(
        scheduler=scheduler,
        search_alg=search,
        num_samples=hpo_args.num_samples,
        max_concurrent_trials=hpo_args.max_concurrent,
        chdir_to_trial_dir=True,
        metric=METRIC_NAME,
        mode=mode,
    )

    dtime = datetime.now().strftime("%Y-%m-%d_%H-%M-%S")
    run_config = RunConfig(
        name=f"ProtoxHPO_{dtime}",
        failure_config=FailureConfig(max_failures=0, fail_fast=True),
        sync_config=SyncConfig(),
        verbose=2,
        log_to_file=True,
        # I call it hpo_ray_results because agent tuning also uses Ray and stores its results
        #   in tune_ray_results. By making them separate, we avoid the possibility of
        #   file collisions.
        storage_path=dbgym_cfg.cur_task_runs_path("hpo_ray_results", mkdir=True),
    )

    tuner = ray.tune.Tuner(
        create_tune_opt_class(dbgym_cfg),
        tune_config=tune_config,
        run_config=run_config,
        param_space=space,
    )

    results = tuner.fit()
    if results.num_errors > 0:
        for i in range(len(results)):
            if results[i].error:
                print(f"Trial {results[i]} FAILED")
        assert False, print("Encountered exceptions!")
    
    # Save the best params.json
    # Before saving, copy it into run_*/[codebase]/data/. We copy so that when we open the
    #   params.json file using open_and_save(), it links to the params.json file directly
    #   instead of to the dir TuneOpt*/. By linking to the params.json file directly, we
    #   know which params.json file in TuneOpt*/ was actually used for tuning.
    best_result = results.get_best_result(metric=METRIC_NAME, mode=mode)
    best_params_generated_fpath = Path(best_result.path) / "params.json"
    best_params_copy_fpath = dbgym_cfg.cur_task_runs_data_path(mkdir=True) / "params.json"
    shutil.copy(best_params_generated_fpath, best_params_copy_fpath)
    link_result(dbgym_cfg, best_params_copy_fpath, custom_result_name=default_hpoed_agent_params_fname(hpo_args.benchmark_name, hpo_args.workload_name))<|MERGE_RESOLUTION|>--- conflicted
+++ resolved
@@ -23,11 +23,7 @@
 from ray.train import SyncConfig
 
 from tune.protox.agent.build_trial import build_trial
-<<<<<<< HEAD
-from misc.utils import DEFAULT_WORKLOAD_TIMEOUT, DBGymConfig, link_result, open_and_save, restart_ray, conv_inputpath_to_realabspath, default_pristine_pgdata_snapshot_path, default_workload_path, default_embedder_path, default_benchmark_config_path, default_benchbase_config_path, WORKSPACE_PATH_PLACEHOLDER, BENCHMARK_NAME_PLACEHOLDER, WORKLOAD_NAME_PLACEHOLDER, SCALE_FACTOR_PLACEHOLDER, DEFAULT_SYSKNOBS_RELPATH, default_pgbin_path, workload_name_fn, default_pgdata_parent_dpath, default_hpoed_agent_params_fname
-=======
-from misc.utils import DEFAULT_BOOT_CONFIG_FPATH, DBGymConfig, open_and_save, restart_ray, conv_inputpath_to_realabspath, default_pristine_pgdata_snapshot_path, default_workload_path, default_embedder_path, default_benchmark_config_path, default_benchbase_config_path, WORKSPACE_PATH_PLACEHOLDER, BENCHMARK_NAME_PLACEHOLDER, WORKLOAD_NAME_PLACEHOLDER, SCALE_FACTOR_PLACEHOLDER, DEFAULT_SYSKNOBS_PATH, default_pgbin_path, workload_name_fn, default_pgdata_parent_dpath
->>>>>>> 523ceaed
+from misc.utils import DEFAULT_BOOT_CONFIG_FPATH, DEFAULT_WORKLOAD_TIMEOUT, DBGymConfig, link_result, open_and_save, restart_ray, conv_inputpath_to_realabspath, default_pristine_pgdata_snapshot_path, default_workload_path, default_embedder_path, default_benchmark_config_path, default_benchbase_config_path, WORKSPACE_PATH_PLACEHOLDER, BENCHMARK_NAME_PLACEHOLDER, WORKLOAD_NAME_PLACEHOLDER, SCALE_FACTOR_PLACEHOLDER, DEFAULT_SYSKNOBS_RELPATH, default_pgbin_path, workload_name_fn, default_pgdata_parent_dpath, default_hpoed_agent_params_fname
 
 
 METRIC_NAME = "Best Metric"
@@ -416,32 +412,27 @@
         self.dbgym_cfg = dbgym_cfg
         self.is_hpo = is_hpo
 
-    def setup(self, hpo_params: dict[str, Any]) -> None:
+    def setup(self, hpoed_params: dict[str, Any]) -> None:
         # Attach mythril directory to the search path.
         sys.path.append(os.path.expanduser(self.dbgym_cfg.dbgym_repo_path))
 
         torch.set_default_dtype(torch.float32) # type: ignore
         seed = (
-            hpo_params["seed"]
-            if hpo_params["seed"] != -1
+            hpoed_params["seed"]
+            if hpoed_params["seed"] != -1
             else np.random.randint(np.iinfo(np.int32).max)
         )
         np.random.seed(seed)
         torch.manual_seed(seed)
 
-        self.timeout = TuneTimeoutChecker(hpo_params["duration"])
+        self.timeout = TuneTimeoutChecker(hpoed_params["duration"])
         self.logger, self.target_reset, self.env, self.agent, self.signal = build_trial(
             self.dbgym_cfg,
             seed=seed,
-<<<<<<< HEAD
-            hpoed_params=hpoed_params
-=======
-            logdir=self.logdir,
+            hpoed_params=hpoed_params,
             is_hpo=self.is_hpo,
-            hpo_params=hpo_params
->>>>>>> 523ceaed
         )
-        self.logger.get_logger(None).info("%s", hpo_params)
+        self.logger.get_logger(None).info("%s", hpoed_params)
         self.logger.get_logger(None).info(f"Seed: {seed}")
 
         # Attach the timeout checker and loggers.
@@ -507,7 +498,7 @@
         if Path(self.signal).exists():
             os.remove(self.signal)
 
-# I want to pass dbgym_cfg into TuneOpt without putting it inside `hpo_params`. This is because it's a pain to turn DBGymConfig
+# I want to pass dbgym_cfg into TuneOpt without putting it inside `hpoed_params`. This is because it's a pain to turn DBGymConfig
 #   into a nice dictionary of strings, and nothing in DBGymConfig would be relevant to someone checking the configs later
 # Using a function to create a class is Ray's recommended way of doing this (see
 #   https://discuss.ray.io/t/using-static-variables-to-control-trainable-subclass-in-ray-tune/808/4)
@@ -519,16 +510,9 @@
     class TuneOpt(Trainable):
         dbgym_cfg = global_dbgym_cfg
 
-<<<<<<< HEAD
         def setup(self, hpoed_params: dict[str, Any]) -> None:
-            self.trial = TuneTrial(TuneOpt.dbgym_cfg)
+            self.trial = TuneTrial(TuneOpt.dbgym_cfg, True)
             self.trial.setup(hpoed_params)
-=======
-        def setup(self, hpo_params: dict[str, Any]) -> None:
-            self.trial = TuneTrial(TuneOpt.dbgym_cfg, True)
-            self.trial.logdir = self.logdir # type: ignore
-            self.trial.setup(hpo_params)
->>>>>>> 523ceaed
 
         def step(self) -> dict[Any, Any]:
             return self.trial.step()
