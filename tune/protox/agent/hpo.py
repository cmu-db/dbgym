import sys
import time
import json
import yaml
from pathlib import Path
from ray import tune
import numpy as np
import torch
import os
import pandas as pd
from datetime import datetime
from typing import Any, Union
import random
import click
import ssd_checker
import ray
from ray.tune import Trainable
from ray.tune.schedulers import FIFOScheduler
from ray.tune.search.basic_variant import BasicVariantGenerator
from ray.tune import TuneConfig
from ray.air import RunConfig, FailureConfig
from ray.train import SyncConfig

from tune.protox.agent.build_trial import build_trial
from misc.utils import DEFAULT_BOOT_CONFIG_FPATH, DBGymConfig, open_and_save, restart_ray, conv_inputpath_to_realabspath, default_pristine_pgdata_snapshot_path, default_workload_path, default_embedder_path, default_benchmark_config_path, default_benchbase_config_path, WORKSPACE_PATH_PLACEHOLDER, BENCHMARK_NAME_PLACEHOLDER, WORKLOAD_NAME_PLACEHOLDER, SCALE_FACTOR_PLACEHOLDER, DEFAULT_SYSKNOBS_PATH, default_pgbin_path, workload_name_fn, default_pgdata_parent_dpath


METRIC_NAME = "Best Metric"


class AgentHPOArgs:
    def __init__(self, benchmark_name, workload_name, embedder_path, benchmark_config_path, benchbase_config_path, sysknobs_path, pristine_pgdata_snapshot_path, pgdata_parent_dpath, pgbin_path, workload_path, seed, agent, max_concurrent, num_samples, duration, workload_timeout, query_timeout, enable_boot_during_hpo, boot_config_fpath):
        self.benchmark_name = benchmark_name
        self.workload_name = workload_name
        self.embedder_path = embedder_path
        self.benchmark_config_path = benchmark_config_path
        self.benchbase_config_path = benchbase_config_path
        self.sysknobs_path = sysknobs_path
        self.pristine_pgdata_snapshot_path = pristine_pgdata_snapshot_path
        self.pgdata_parent_dpath = pgdata_parent_dpath
        self.pgbin_path = pgbin_path
        self.workload_path = workload_path
        self.seed = seed
        self.agent = agent
        self.max_concurrent = max_concurrent
        self.num_samples = num_samples
        self.duration = duration
        self.workload_timeout = workload_timeout
        self.query_timeout = query_timeout
        self.enable_boot_during_hpo = enable_boot_during_hpo
        self.boot_config_fpath = boot_config_fpath


@click.command()
@click.pass_obj
@click.argument("benchmark-name")
@click.option("--seed-start", type=int, default=15721, help="A workload consists of queries from multiple seeds. This is the starting seed (inclusive).")
@click.option("--seed-end", type=int, default=15721, help="A workload consists of queries from multiple seeds. This is the ending seed (inclusive).")
@click.option(
    "--query-subset",
    type=click.Choice(["all", "even", "odd"]),
    default="all",
)
@click.option(
    "--scale-factor",
    default=1.0,
    help=f"The scale factor used when generating the data of the benchmark.",
)
@click.option(
    "--embedder-path",
    default=None,
    help=f"The path to the directory that contains an `embedder.pth` file with a trained encoder and decoder as well as a `config` file. The default is {default_embedder_path(WORKSPACE_PATH_PLACEHOLDER, BENCHMARK_NAME_PLACEHOLDER, WORKLOAD_NAME_PLACEHOLDER)}",
)
@click.option(
    "--benchmark-config-path",
    default=None,
    type=Path,
    help=f"The path to the .yaml config file for the benchmark. The default is {default_benchmark_config_path(BENCHMARK_NAME_PLACEHOLDER)}.",
)
@click.option(
    "--benchbase-config-path",
    default=None,
    type=Path,
    help=f"The path to the .xml config file for BenchBase, used to run OLTP workloads. The default is {default_benchbase_config_path(BENCHMARK_NAME_PLACEHOLDER)}.",
)
@click.option(
    "--sysknobs-path",
    default=DEFAULT_SYSKNOBS_PATH,
    help=f"The path to the file configuring the space of system knobs the tuner can tune.",
)
@click.option(
    "--pristine-pgdata-snapshot-path",
    default=None,
    type=Path,
    help=f"The path to the .tgz snapshot of the pgdata directory to use as a starting point for tuning. The default is {default_pristine_pgdata_snapshot_path(WORKSPACE_PATH_PLACEHOLDER, BENCHMARK_NAME_PLACEHOLDER, SCALE_FACTOR_PLACEHOLDER)}.",
)
@click.option(
    "--pristine-pgdata-snapshot-path",
    default=None,
    type=Path,
    help=f"The path to the .tgz snapshot of the pgdata directory to use as a starting point for tuning. The default is {default_pristine_pgdata_snapshot_path(WORKSPACE_PATH_PLACEHOLDER, BENCHMARK_NAME_PLACEHOLDER, SCALE_FACTOR_PLACEHOLDER)}.",
)
@click.option(
    "--intended-pgdata-hardware",
    type=click.Choice(["hdd", "ssd"]),
    default="hdd",
    help=f"The intended hardware pgdata should be on. Used as a sanity check for --pgdata-parent-dpath.",
)
@click.option(
    "--pgdata-parent-dpath",
    default=None,
    type=Path,
    help=f"The path to the parent directory of the pgdata which will be actively tuned. The default is {default_pgdata_parent_dpath(WORKSPACE_PATH_PLACEHOLDER)}.",
)
@click.option(
    "--pgbin-path",
    default=None,
    type=Path,
    help=f"The path to the bin containing Postgres executables. The default is {default_pgbin_path(WORKSPACE_PATH_PLACEHOLDER)}.",
)
@click.option(
    "--workload-path",
    default=None,
    type=Path,
    help=f"The path to the directory that specifies the workload (such as its queries and order of execution). The default is {default_workload_path(WORKSPACE_PATH_PLACEHOLDER, BENCHMARK_NAME_PLACEHOLDER, WORKLOAD_NAME_PLACEHOLDER)}.",
)
@click.option(
    "--seed",
    default=None,
    type=int,
    help="The seed used for all sources of randomness (random, np, torch, etc.). The default is a random value.",
)
@click.option(
    "--agent", default="wolp", help=f"The RL algorithm to use for the tuning agent."
)
@click.option(
    "--max-concurrent",
    default=1,
    help=f"The max # of concurrent agent models to train. Note that unlike in HPO, all will use the same hyperparameters. This just helps control for other sources of randomness.",
)
@click.option(
    "--num-samples",
    default=40,
    help=f"The # of times to specific hyperparameter configs to sample from the hyperparameter search space and train agent models with.",
)
@click.option(
    "--duration", default=30, type=float, help="The total number of hours to run for."
)
@click.option(
    "--workload-timeout",
    default=600,
    type=int,
    help="The timeout (in seconds) of a workload. We run the workload once per DBMS configuration. For OLAP workloads, certain configurations may be extremely suboptimal, so we need to time out the workload.",
)
@click.option(
    "--query-timeout",
    default=30,
    type=int,
    help="The timeout (in seconds) of a query. See the help of --workload-timeout for the motivation of this.",
)
@click.option(
    "--enable-boot-during-hpo",
    is_flag=True,
    help="Whether to enable the Boot query accelerator during the HPO process. Deciding to use Boot during HPO is separate from deciding to use Boot during tuning.",
)
@click.option(
    "--boot-config-fpath",
    default=DEFAULT_BOOT_CONFIG_FPATH,
    type=Path,
    help="The path to the file configuring Boot.",
)
def hpo(
    dbgym_cfg,
    benchmark_name,
    seed_start,
    seed_end,
    query_subset,
    scale_factor,
    embedder_path,
    benchmark_config_path,
    benchbase_config_path,
    sysknobs_path,
    pristine_pgdata_snapshot_path,
    intended_pgdata_hardware,
    pgdata_parent_dpath,
    pgbin_path,
    workload_path,
    seed,
    agent,
    max_concurrent,
    num_samples,
    duration,
    workload_timeout,
    query_timeout,
    enable_boot_during_hpo: bool,
    boot_config_fpath: Path,
):
    # Set args to defaults programmatically (do this before doing anything else in the function)
    workload_name = workload_name_fn(scale_factor, seed_start, seed_end, query_subset)
    if embedder_path == None:
        embedder_path = default_embedder_path(dbgym_cfg.dbgym_workspace_path, benchmark_name, workload_name)
    if benchmark_config_path == None:
        benchmark_config_path = default_benchmark_config_path(benchmark_name)
    if benchbase_config_path == None:
        benchbase_config_path = default_benchbase_config_path(benchmark_name)
    if pristine_pgdata_snapshot_path == None:
        pristine_pgdata_snapshot_path = default_pristine_pgdata_snapshot_path(dbgym_cfg.dbgym_workspace_path, benchmark_name, scale_factor)
    if pgdata_parent_dpath == None:
        pgdata_parent_dpath = default_pgdata_parent_dpath(dbgym_cfg.dbgym_workspace_path)
    if pgbin_path == None:
        pgbin_path = default_pgbin_path(dbgym_cfg.dbgym_workspace_path)
    if workload_path == None:
        workload_path = default_workload_path(dbgym_cfg.dbgym_workspace_path, benchmark_name, workload_name)
    if seed == None:
        seed = random.randint(0, 1e8)

    # Convert all input paths to absolute paths
    embedder_path = conv_inputpath_to_realabspath(dbgym_cfg, embedder_path)
    benchmark_config_path = conv_inputpath_to_realabspath(dbgym_cfg, benchmark_config_path)
    benchbase_config_path = conv_inputpath_to_realabspath(dbgym_cfg, benchbase_config_path)
    sysknobs_path = conv_inputpath_to_realabspath(dbgym_cfg, sysknobs_path)
    pristine_pgdata_snapshot_path = conv_inputpath_to_realabspath(dbgym_cfg, pristine_pgdata_snapshot_path)
    pgdata_parent_dpath = conv_inputpath_to_realabspath(dbgym_cfg, pgdata_parent_dpath)
    pgbin_path = conv_inputpath_to_realabspath(dbgym_cfg, pgbin_path)
    workload_path = conv_inputpath_to_realabspath(dbgym_cfg, workload_path)
    boot_config_fpath = conv_inputpath_to_realabspath(dbgym_cfg, boot_config_fpath)

    # Check assertions on args
    if intended_pgdata_hardware == "hdd":
        assert not ssd_checker.is_ssd(pgdata_parent_dpath), f"Intended hardware is HDD but pgdata_parent_dpath ({pgdata_parent_dpath}) is an SSD"
    elif intended_pgdata_hardware == "ssd":
        assert ssd_checker.is_ssd(pgdata_parent_dpath), f"Intended hardware is SSD but pgdata_parent_dpath ({pgdata_parent_dpath}) is an HDD"
    else:
        assert False

    # Create args object
    hpo_args = AgentHPOArgs(benchmark_name, workload_name, embedder_path, benchmark_config_path, benchbase_config_path, sysknobs_path, pristine_pgdata_snapshot_path, pgdata_parent_dpath, pgbin_path, workload_path, seed, agent, max_concurrent, num_samples, duration, workload_timeout, query_timeout, enable_boot_during_hpo, boot_config_fpath)
    _tune_hpo(dbgym_cfg, hpo_args)


# The reason we put the paths inside the space is so that the tuner only receives the space .json file
#   as a CLI arg and doesn't need any other CLI args. The hyperparameters are selected using the paths
#   given here, so it doesn't make sense to specify them separately when tuning.
def build_space(
    sysknobs: dict[str, Any],
    benchmark_config: dict[str, Any],
    workload_path: Path,
    embedder_path: list[Path],
    pgconn_info: dict[str, str],
    benchbase_config: dict[str, Any]={},
    duration: int=30,
    seed: int=0,
    enable_boot_during_hpo: bool=False,
    boot_config_fpath: Path=None,
    workload_timeouts: list[int]=[600],
    query_timeouts: list[int]=[30],
    boot_enabled: bool = False,
) -> dict[str, Any]:

    return {
        # Internal space versioning.
        "space_version": "2.0",
        "verbose": True,
        "trace": True,
        "seed": seed,
<<<<<<< HEAD
        "enable_boot_during_hpo": enable_boot_during_hpo,
        "boot_config_fpath": boot_config_fpath,
=======

>>>>>>> f2bf2987
        # Timeouts.
        "duration": duration,
        "workload_timeout": tune.choice(workload_timeouts),
        "query_timeout": tune.choice(query_timeouts),

        # Paths.
        "workload_path": str(workload_path),
        "pgconn_info": pgconn_info,
        "benchmark_config": benchmark_config,
        "benchbase_config": benchbase_config,
        # Embeddings.
        "embedder_path": tune.choice(map(str, embedder_path)),

        # Default quantization factor to use.
        "default_quantization_factor": 100,
        "system_knobs": sysknobs,

        # Horizon before resetting.
        "horizon": 5,

        # Workload Eval.
        "workload_eval_mode": tune.choice(["all", "all_enum"]),
        "workload_eval_inverse": tune.choice([False, True]),
        "workload_eval_reset": True,

        # Reward.
        "reward": tune.choice(["multiplier", "relative"]),
        "reward_scaler": tune.choice([1, 2, 10]),
        "workload_timeout_penalty": 1,
        "normalize_reward": tune.choice([False, True]),

        # State.
        "metric_state": tune.choice(([] if boot_enabled else ["metric"]) + ["structure", "structure_normalize"]),
        "maximize_state": not benchmark_config.get("oltp_workload", False),
        # Whether to normalize state or not.
        "normalize_state": tune.sample_from(lambda spc: False if spc["config"]["metric_state"] == "structure_normalize" else True),

        # LSC Parameters. The units for these are based on the embedding itself.
        # TODO(): Set these parameters based on the workload/embedding structure itself.
        "lsc": {
            "enabled": False,
            # These are the initial low-bias, comma separated by the horizon step.
            "initial": "0",
            # These are the units for how much to increment the low-bias by each time.
            "increment": "0",
            # Maximum allowed shift.
            "max": "0",
            # This controls how frequently to try and boost the shifts based on episode.
            "shift_eps_freq": 1,
            # How many episodes to start.
            "shift_after": 3,
        },

        # RL Agent Parameters.
        # Number of warmup steps.
        "learning_starts": 0,
        # Learning rate.
        "learning_rate": tune.choice([1e-3, 6e-4, 3e-5]),
        "critic_lr_scale": tune.choice([1.0, 2.5, 5.0]),
        "policy_l2_reg": tune.choice([0.01, 0.05]),
        # Discount.
        "gamma": tune.choice([0, 0.9, 0.95]),
        # Polyak averaging rate.
        "tau": tune.choice([0.995, 1.0]),
        # Replay Buffer Size.
        "buffer_size": 1_000_000,
        # Batch size.
        "batch_size": tune.choice([16, 32]),
        # Gradient Clipping.
        "grad_clip": tune.choice([1.0, 5.0, 10.0]),
        # Gradient steps per sample.
        "gradient_steps": tune.choice([1, 2, 4]),

        # Training steps.
        "train_freq_unit": tune.choice(["step", "episode"]),
        "train_freq_frequency": 1,

        # Target noise.
        "target_noise": {
            "target_noise_clip": tune.choice([0.05, 0.1, 0.15]),
            "target_policy_noise": tune.choice([0.15, 0.2]),
        },
        # Noise parameters.
        "noise_parameters": {
            "noise_type": tune.choice(["normal", "ou"]),
            "noise_sigma": tune.choice([0.05, 0.1, 0.15]),
        },
        "scale_noise_perturb": True,

        # Neighbor parameters.
        "neighbor_parameters": {
            "knob_num_nearest": tune.choice([10, 100]),
            "knob_span": tune.choice([1, 3]),
            "index_num_samples": 1,
            # Use index rules whenever we aren't optimizing OLTP.
            "index_rules": not benchmark_config.get("oltp_workload", False),
        },
        # Networks.
        "weight_init": tune.choice(["xavier_normal", "xavier_uniform", "orthogonal"]),
        "bias_zero": tune.choice([False, True]),
        "policy_weight_adjustment": tune.choice([1, 100]),
        "activation_fn": tune.choice(["gelu", "mish"]),
        "pi_arch": tune.choice(["128,128", "256,256", "512,512"]),
        "qf_arch": tune.choice(["256", "512", "1024"]),
    }


class TuneTimeoutChecker(object):
    def __init__(self, duration: int) -> None:
        self.limit = (duration * 3600) > 0
        self.remain = int(duration * 3600)
        self.running = False
        self.start = 0.

    def resume(self) -> None:
        self.start = time.time()
        self.running = True

    def pause(self) -> None:
        if self.limit and self.running:
            self.remain -= int(time.time() - self.start)
        self.running = False

    def __call__(self) -> bool:
        if not self.limit:
            return False

        if self.remain <= 0:
            return True

        if self.running:
            return int(time.time() - self.start) >= self.remain

        return False


class TuneTrial:
    def __init__(self, dbgym_cfg: DBGymConfig, is_hpo: bool) -> None:
        '''
        We use this object for both HPO and tune. It behaves *slightly* differently
        depending on what it's used for, which is why we have an is_hpo param.
        '''
        self.dbgym_cfg = dbgym_cfg
        self.is_hpo = is_hpo

    def setup(self, hpo_params: dict[str, Any]) -> None:
        # Attach mythril directory to the search path.
        sys.path.append(os.path.expanduser(self.dbgym_cfg.dbgym_repo_path))

        torch.set_default_dtype(torch.float32) # type: ignore
        seed = (
            hpo_params["seed"]
            if hpo_params["seed"] != -1
            else np.random.randint(np.iinfo(np.int32).max)
        )
        np.random.seed(seed)
        torch.manual_seed(seed)
        assert hasattr(self, "logdir")

        self.timeout = TuneTimeoutChecker(hpo_params["duration"])
        self.logger, self.target_reset, self.env, self.agent, self.signal = build_trial(
            self.dbgym_cfg,
            seed=seed,
            logdir=self.logdir,
            is_hpo=self.is_hpo,
            hpo_params=hpo_params
        )
        self.logger.get_logger(None).info("%s", hpo_params)
        self.logger.get_logger(None).info(f"Seed: {seed}")

        # Attach the timeout checker and loggers.
        self.agent.set_timeout_checker(self.timeout)
        self.agent.set_logger(self.logger)

        self.env_init = False
        self.start_time = time.time()
        self.step_count = 0

    def step(self) -> dict[Any, Any]:
        self.step_count += 1
        # Only measure the actual tuning time.
        self.timeout.resume()

        episode = self.agent._episode_num
        it = self.agent.num_timesteps
        self.logger.get_logger(None).info(
            f"Starting episode: {episode+1}, iteration: {it+1}"
        )

        if not self.env_init:
            _, infos = self.env.reset()
            baseline_reward, baseline_metric = (
                infos["baseline_reward"],
                infos["baseline_metric"],
            )
            self.logger.get_logger(None).info(
                f"Baseline Metric: {baseline_metric}. Baseline Reward: {baseline_reward}"
            )
            self.env_init = True
            self.logger.stash_results(infos, name_override="baseline")
        else:
            self.agent.learn(self.env, total_timesteps=1)

        self.timeout.pause()
        self.logger.advance()

        # Step telemetry that we care about.
        data = {
            "AgentEpisode": episode,
            "AgentTimesteps": it,
            "TrialStep": self.step_count,
            "Best Metric": self.target_reset.real_best_metric
            if self.target_reset
            else -1,
            "Best Seen Metric": self.target_reset.best_metric
            if self.target_reset
            else -1,
            "HoursElapsed": (time.time() - self.start_time) / 3600.,
        }

        # If we've timed out. Note that we've timed out.
        if self.timeout():
            self.cleanup()
            data[ray.tune.result.DONE] = True

        return data

    def cleanup(self) -> None:
        self.logger.flush()
        self.env.close() # type: ignore
        if Path(self.signal).exists():
            os.remove(self.signal)

# I want to pass dbgym_cfg into TuneOpt without putting it inside `hpo_params`. This is because it's a pain to turn DBGymConfig
#   into a nice dictionary of strings, and nothing in DBGymConfig would be relevant to someone checking the configs later
# Using a function to create a class is Ray's recommended way of doing this (see
#   https://discuss.ray.io/t/using-static-variables-to-control-trainable-subclass-in-ray-tune/808/4)
# If you don't create the class with a function, it doesn't work due to how Ray serializes classes
def create_tune_opt_class(dbgym_cfg_param):
    global global_dbgym_cfg
    global_dbgym_cfg = dbgym_cfg_param

    class TuneOpt(Trainable):
        dbgym_cfg = global_dbgym_cfg

        def setup(self, hpo_params: dict[str, Any]) -> None:
            self.trial = TuneTrial(TuneOpt.dbgym_cfg, True)
            self.trial.logdir = self.logdir # type: ignore
            self.trial.setup(hpo_params)

        def step(self) -> dict[Any, Any]:
            return self.trial.step()

        def cleanup(self) -> None:
            return self.trial.cleanup()

        def save_checkpoint(self, checkpoint_dir: str) -> None:
            # We can't actually do anything about this right now.
            pass

        def load_checkpoint(self, checkpoint_dir: Union[dict[Any, Any], None]) -> None:
            # We can't actually do anything about this right now.
            pass
    
    return TuneOpt


def _tune_hpo(dbgym_cfg: DBGymConfig, hpo_args: AgentHPOArgs) -> None:
    with open_and_save(dbgym_cfg, hpo_args.sysknobs_path) as f:
        sysknobs = yaml.safe_load(f)["system_knobs"]

    with open_and_save(dbgym_cfg, hpo_args.benchmark_config_path) as f:
        benchmark_config = yaml.safe_load(f)
        is_oltp = benchmark_config["protox"]["query_spec"]["oltp_workload"]
        benchmark = [k for k in benchmark_config.keys()][0]
        benchmark_config = benchmark_config[benchmark]
        benchmark_config["benchmark"] = benchmark

    # TODO(phw2): read the dir hpo_args.embedder_path and get a list of embeddings
    embedder_path = [hpo_args.embedder_path]
    # TODO(phw2): make workload and query timeout params lists instead of just ints
    workload_timeouts = [hpo_args.workload_timeout]
    query_timeouts = [hpo_args.query_timeout]

    benchbase_config = {
        "oltp_config": {
            "oltp_num_terminals": hpo_args.oltp_num_terminals,
            "oltp_duration": hpo_args.oltp_duration,
            "oltp_sf": hpo_args.oltp_sf,
            "oltp_warmup": hpo_args.oltp_warmup,
        },
        "benchbase_path": hpo_args.benchbase_path,
        "benchbase_config_path": hpo_args.benchbase_config_path,
    } if is_oltp else {}

    space = build_space(
        sysknobs,
        benchmark_config,
        hpo_args.workload_path,
        embedder_path,
        pgconn_info={
            "pristine_pgdata_snapshot_path": hpo_args.pristine_pgdata_snapshot_path,
            "pgdata_parent_dpath": hpo_args.pgdata_parent_dpath,
            "pgbin_path": hpo_args.pgbin_path,
        },
        benchbase_config=benchbase_config,
        duration=hpo_args.duration,
        seed=hpo_args.seed,
        enable_boot_during_hpo=hpo_args.enable_boot_during_hpo,
        boot_config_fpath=hpo_args.boot_config_fpath,
        workload_timeouts=workload_timeouts,
        query_timeouts=query_timeouts,
    )

    restart_ray(dbgym_cfg.root_yaml["ray_gcs_port"])
    ray.init(address=f"localhost:{dbgym_cfg.root_yaml['ray_gcs_port']}", log_to_driver=False)

    # Scheduler.
    scheduler = FIFOScheduler() # type: ignore

    # Search.
    search = BasicVariantGenerator(
        max_concurrent=hpo_args.max_concurrent
    )

    mode = "max" if is_oltp else "min"
    tune_config = TuneConfig(
        scheduler=scheduler,
        search_alg=search,
        num_samples=hpo_args.num_samples,
        max_concurrent_trials=hpo_args.max_concurrent,
        chdir_to_trial_dir=True,
        metric=METRIC_NAME,
        mode=mode,
    )

    dtime = datetime.now().strftime("%Y-%m-%d_%H-%M-%S")
    run_config = RunConfig(
        name=f"ProtoxHPO_{dtime}",
        failure_config=FailureConfig(max_failures=0, fail_fast=True),
        sync_config=SyncConfig(),
        verbose=2,
        log_to_file=True,
    )

    tuner = ray.tune.Tuner(
        create_tune_opt_class(dbgym_cfg),
        tune_config=tune_config,
        run_config=run_config,
        param_space=space,
    )

    results = tuner.fit()
    if results.num_errors > 0:
        for i in range(len(results)):
            if results[i].error:
                print(f"Trial {results[i]} FAILED")
        assert False, print("Encountered exceptions!")
    best_result = results.get_best_result(metric=METRIC_NAME, mode=mode)
    print(f"best_result={best_result}")<|MERGE_RESOLUTION|>--- conflicted
+++ resolved
@@ -263,12 +263,9 @@
         "verbose": True,
         "trace": True,
         "seed": seed,
-<<<<<<< HEAD
         "enable_boot_during_hpo": enable_boot_during_hpo,
         "boot_config_fpath": boot_config_fpath,
-=======
-
->>>>>>> f2bf2987
+        
         # Timeouts.
         "duration": duration,
         "workload_timeout": tune.choice(workload_timeouts),
