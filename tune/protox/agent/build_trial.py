import glob
import json
import os
import shutil
import socket
import xml.etree.ElementTree as ET
from pathlib import Path
from typing import Any, Callable, Tuple, Union

import gymnasium as gym
import numpy as np
import torch
from gymnasium.wrappers import (  # type: ignore
    FlattenObservation,
    NormalizeObservation,
    NormalizeReward,
)
from torch import nn

from misc.utils import DBGymConfig, open_and_save, make_redis_started, save_file
from tune.protox.agent.agent_env import AgentEnv
from tune.protox.agent.buffers import ReplayBuffer
from tune.protox.agent.noise import ClampNoise
from tune.protox.agent.policies import Actor, ContinuousCritic
from tune.protox.agent.utils import parse_noise_type
from tune.protox.agent.wolp.policies import WolpPolicy
from tune.protox.agent.wolp.wolp import Wolp
from tune.protox.embedding.train_all import (
    create_vae_model,
    fetch_vae_parameters_from_workload,
)
from tune.protox.env.logger import Logger
from tune.protox.env.lsc.lsc import LSC
from tune.protox.env.lsc.lsc_wrapper import LSCWrapper
from tune.protox.env.mqo.mqo_wrapper import MQOWrapper
from tune.protox.env.space.holon_space import HolonSpace
from tune.protox.env.space.latent_space.latent_knob_space import LatentKnobSpace
from tune.protox.env.space.latent_space.latent_query_space import LatentQuerySpace
from tune.protox.env.space.latent_space.lsc_index_space import LSCIndexSpace
from tune.protox.env.space.state import LSCMetricStateSpace, LSCStructureStateSpace
from tune.protox.env.space.state.space import StateSpace
from tune.protox.env.target_reset.target_reset_wrapper import TargetResetWrapper
from tune.protox.env.types import ProtoAction, TableAttrAccessSetsMap
from tune.protox.env.util.pg_conn import PostgresConn
from tune.protox.env.util.reward import RewardUtility
from tune.protox.env.workload import Workload


def _parse_activation_fn(act_type: str) -> type[nn.Module]:
    if act_type == "relu":
        return nn.ReLU
    elif act_type == "gelu":
        return nn.GELU
    elif act_type == "mish":
        return nn.Mish
    elif act_type == "tanh":
        return nn.Tanh
    else:
        raise ValueError(f"Unsupported activation type {act_type}")


def _get_signal(signal_folder: Union[str, Path]) -> Tuple[int, str]:
    MIN_PORT = 5434
    MAX_PORT = 5500

    s = socket.socket(socket.AF_INET, socket.SOCK_STREAM)
    port = MIN_PORT
    while port <= MAX_PORT:
        try:
            s.bind(("", port))

            drop = False
            for sig in glob.glob(f"{signal_folder}/*.signal"):
                if port == int(Path(sig).stem):
                    drop = True
                    break

            # Someone else has actually taken hold of this.
            if drop:
                port += 1
                s.close()
                s = socket.socket(socket.AF_INET, socket.SOCK_STREAM)
                continue

            with open(f"{signal_folder}/{port}.signal", "w") as f:  # type: IO[Any]
                f.write(str(port))
                f.close()

            s.close()
            return port, f"{signal_folder}/{port}.signal"
        except OSError as e:
            port += 1
    raise IOError("No free ports to bind postgres to.")


<<<<<<< HEAD
def _modify_benchbase_config(dbgym_cfg: DBGymConfig, port: int, hpoed_params: dict[str, Any]) -> None:
    if hpoed_params["benchmark_config"]["query_spec"]["oltp_workload"]:
        conf_etree = ET.parse(dbgym_cfg.cur_task_runs_artifacts_path(mkdir=True) / "benchmark.xml")
=======
def _modify_benchbase_config(logdir: str, port: int, hpo_params: dict[str, Any]) -> None:
    if hpo_params["benchmark_config"]["query_spec"]["oltp_workload"]:
        conf_etree = ET.parse(Path(logdir) / "benchmark.xml")
>>>>>>> 523ceaed
        jdbc = f"jdbc:postgresql://localhost:{port}/benchbase?preferQueryMode=extended"
        conf_etree.getroot().find("url").text = jdbc  # type: ignore

        oltp_config = hpo_params["benchbase_config"]["oltp_config"]
        if conf_etree.getroot().find("scalefactor") is not None:
            conf_etree.getroot().find("scalefactor").text = str(oltp_config["oltp_sf"])  # type: ignore
        if conf_etree.getroot().find("terminals") is not None:
            conf_etree.getroot().find("terminals").text = str(oltp_config["oltp_num_terminals"])  # type: ignore
        if conf_etree.getroot().find("works") is not None:
            works = conf_etree.getroot().find("works").find("work")  # type: ignore
            if works.find("time") is not None:  # type: ignore
                conf_etree.getroot().find("works").find("work").find("time").text = str(oltp_config["oltp_duration"])  # type: ignore
            if works.find("warmup") is not None:  # type: ignore
                conf_etree.getroot().find("works").find("work").find("warmup").text = str(oltp_config["oltp_warmup"])  # type: ignore
        conf_etree.write(dbgym_cfg.cur_task_runs_artifacts_path(mkdir=True) / "benchmark.xml")


def _gen_noise_scale(
    vae_config: dict[str, Any], hpo_params: dict[str, Any]
) -> Callable[[ProtoAction, torch.Tensor], ProtoAction]:
    def f(p: ProtoAction, n: torch.Tensor) -> ProtoAction:
        if hpo_params["scale_noise_perturb"]:
            return ProtoAction(
                torch.clamp(
                    p + n * vae_config["output_scale"], 0.0, vae_config["output_scale"]
                )
            )
        else:
            return ProtoAction(torch.clamp(p + n, 0.0, 1.0))

    return f


def _build_utilities(
<<<<<<< HEAD
    dbgym_cfg: DBGymConfig, pgport: int, hpoed_params: dict[str, Any]
) -> Tuple[Logger, RewardUtility, PostgresConn, Workload]:
    logger = Logger(
        dbgym_cfg,
        hpoed_params["trace"],
        hpoed_params["verbose"],
=======
    dbgym_cfg: DBGymConfig, logdir: str, pgport: int, is_hpo: bool, hpo_params: dict[str, Any]
) -> Tuple[Logger, RewardUtility, PostgresConn, Workload]:
    logger = Logger(
        hpo_params["trace"],
        hpo_params["verbose"],
        Path(logdir),
        Path(logdir) / "repository",
        Path(logdir) / "tboard",
>>>>>>> 523ceaed
    )

    reward_utility = RewardUtility(
        target=(
            "tps"
            if hpo_params["benchmark_config"]["query_spec"]["oltp_workload"]
            else "latency"
        ),
        metric=hpo_params["reward"],
        reward_scaler=hpo_params["reward_scaler"],
        logger=logger,
    )

    # If we're using Boot, PostgresConn.start_with_changes() assumes that Redis is running. Thus,
    #   we start Redis here if necessary.
    enable_boot = hpo_params["enable_boot_during_hpo"] if is_hpo else hpo_params["enable_boot_during_tune"]
    if enable_boot:
        make_redis_started(dbgym_cfg.root_yaml["boot_redis_port"])

    pgconn = PostgresConn(
        dbgym_cfg=dbgym_cfg,
        pgport=pgport,
<<<<<<< HEAD
        pristine_pgdata_snapshot_fpath=Path(hpoed_params["pgconn_info"]["pristine_pgdata_snapshot_path"]),
        pgdata_parent_dpath=Path(hpoed_params["pgconn_info"]["pgdata_parent_dpath"]),
        pgbin_path=Path(hpoed_params["pgconn_info"]["pgbin_path"]),
=======
        pristine_pgdata_snapshot_fpath=Path(hpo_params["pgconn_info"]["pristine_pgdata_snapshot_path"]),
        pgdata_parent_dpath=Path(hpo_params["pgconn_info"]["pgdata_parent_dpath"]),
        pgbin_path=Path(hpo_params["pgconn_info"]["pgbin_path"]),
        postgres_logs_dir=Path(logdir) / "pg_logs",
        enable_boot=enable_boot,
        boot_config_fpath=hpo_params["boot_config_fpath"],
>>>>>>> 523ceaed
        connect_timeout=300,
        logger=logger,
    )

    workload = Workload(
        dbgym_cfg=dbgym_cfg,
        tables=hpo_params["benchmark_config"]["tables"],
        attributes=hpo_params["benchmark_config"]["attributes"],
        query_spec=hpo_params["benchmark_config"]["query_spec"],
        workload_path=Path(hpo_params["workload_path"]),
        pid=None,
        workload_timeout=hpo_params["workload_timeout"],
        workload_timeout_penalty=hpo_params["workload_timeout_penalty"],
        logger=logger,
    )

    return logger, reward_utility, pgconn, workload


def _build_actions(
    dbgym_cfg: DBGymConfig, seed: int, hpo_params: dict[str, Any], workload: Workload, logger: Logger
) -> Tuple[HolonSpace, LSC]:
    sysknobs = LatentKnobSpace(
        logger=logger,
        tables=hpo_params["benchmark_config"]["tables"],
        knobs=hpo_params["system_knobs"],
        quantize=True,
        quantize_factor=hpo_params["default_quantization_factor"],
        seed=seed,
        table_level_knobs=hpo_params["benchmark_config"]["table_level_knobs"],
        latent=True,
    )

    with open_and_save(dbgym_cfg, Path(hpo_params["embedder_path"]) / "config") as f:
        vae_config = json.load(f)

        assert vae_config["mean_output_act"] == "sigmoid"
        index_output_transform = (
            lambda x: torch.nn.Sigmoid()(x) * vae_config["output_scale"]
        )
        index_noise_scale = _gen_noise_scale(vae_config, hpo_params)

        max_attrs, max_cat_features = fetch_vae_parameters_from_workload(
            workload, len(hpo_params["benchmark_config"]["tables"])
        )
        vae = create_vae_model(vae_config, max_attrs, max_cat_features)
        embedder_fpath = Path(hpo_params["embedder_path"]) / "embedder.pth"
        save_file(dbgym_cfg, embedder_fpath)
        vae.load_state_dict(torch.load(embedder_fpath))

    lsc = LSC(
        horizon=hpo_params["horizon"],
        lsc_parameters=hpo_params["lsc"],
        vae_config=vae_config,
        logger=logger,
    )

    idxspace = LSCIndexSpace(
        tables=hpo_params["benchmark_config"]["tables"],
        max_num_columns=hpo_params["benchmark_config"]["max_num_columns"],
        max_indexable_attributes=workload.max_indexable(),
        seed=seed,
        # TODO(wz2): We should theoretically pull this from the DBMS.
        rel_metadata=hpo_params["benchmark_config"]["attributes"],
        attributes_overwrite=workload.column_usages(),
        tbl_include_subsets=TableAttrAccessSetsMap(workload.tbl_include_subsets),
        index_space_aux_type=hpo_params["benchmark_config"]["index_space_aux_type"],
        index_space_aux_include=hpo_params["benchmark_config"][
            "index_space_aux_include"
        ],
        deterministic_policy=True,
        vae=vae,
        latent_dim=vae_config["latent_dim"],
        index_output_transform=index_output_transform,
        index_noise_scale=index_noise_scale,
        logger=logger,
        lsc=lsc,
    )

    qspace = LatentQuerySpace(
        tables=hpo_params["benchmark_config"]["tables"],
        quantize=True,
        quantize_factor=hpo_params["default_quantization_factor"],
        seed=seed,
        per_query_knobs_gen=hpo_params["benchmark_config"]["per_query_knob_gen"],
        per_query_parallel=(
            {}
            if not hpo_params["benchmark_config"]["per_query_select_parallel"]
            else workload.query_aliases
        ),
        per_query_scans=(
            {}
            if not hpo_params["benchmark_config"]["per_query_scan_method"]
            else workload.query_aliases
        ),
        query_names=workload.order,
        logger=logger,
        latent=True,
    )

    hspace = HolonSpace(
        knob_space=sysknobs,
        index_space=idxspace,
        query_space=qspace,
        seed=seed,
        logger=logger,
    )
    return hspace, lsc


def _build_obs_space(
    dbgym_cfg: DBGymConfig, action_space: HolonSpace, lsc: LSC, hpo_params: dict[str, Any], seed: int
) -> StateSpace:
    if hpo_params["metric_state"] == "metric":
        return LSCMetricStateSpace(
            dbgym_cfg=dbgym_cfg,
            lsc=lsc,
            tables=hpo_params["benchmark_config"]["tables"],
            seed=seed,
        )
    elif hpo_params["metric_state"] == "structure":
        return LSCStructureStateSpace(
            lsc=lsc,
            action_space=action_space,
            normalize=False,
            seed=seed,
        )
    elif hpo_params["metric_state"] == "structure_normalize":
        return LSCStructureStateSpace(
            lsc=lsc,
            action_space=action_space,
            normalize=True,
            seed=seed,
        )
    else:
        ms = hpo_params["metric_state"]
        raise ValueError(f"Unsupported state representation {ms}")


def _build_env(
    dbgym_cfg: DBGymConfig,
    hpo_params: dict[str, Any],
    pgconn: PostgresConn,
    obs_space: StateSpace,
    holon_space: HolonSpace,
    lsc: LSC,
    workload: Workload,
    reward_utility: RewardUtility,
    logger: Logger,
) -> Tuple[TargetResetWrapper, AgentEnv]:

    env = gym.make(
        "Postgres-v0",
        dbgym_cfg=dbgym_cfg,
        observation_space=obs_space,
        action_space=holon_space,
        workload=workload,
        horizon=hpo_params["horizon"],
        reward_utility=reward_utility,
        pgconn=pgconn,
<<<<<<< HEAD
        query_timeout=hpoed_params["query_timeout"],
        benchbase_config=hpoed_params["benchbase_config"],
=======
        pqt=hpo_params["query_timeout"],
        benchbase_config=hpo_params["benchbase_config"],
>>>>>>> 523ceaed
        logger=logger,
        replay=False,
    )

    # Check whether to create the MQO wrapper.
    if not hpo_params["benchmark_config"]["query_spec"]["oltp_workload"]:
        if (
            hpo_params["workload_eval_mode"] != "pq"
            or hpo_params["workload_eval_inverse"]
            or hpo_params["workload_eval_reset"]
        ):
            env = MQOWrapper(
<<<<<<< HEAD
                workload_eval_mode=hpoed_params["workload_eval_mode"],
                workload_eval_inverse=hpoed_params["workload_eval_inverse"],
                workload_eval_reset=hpoed_params["workload_eval_reset"],
                benchbase_config=hpoed_params["benchbase_config"],
                query_timeout=hpoed_params["query_timeout"],
=======
                workload_eval_mode=hpo_params["workload_eval_mode"],
                workload_eval_inverse=hpo_params["workload_eval_inverse"],
                workload_eval_reset=hpo_params["workload_eval_reset"],
                benchbase_config=hpo_params["benchbase_config"],
                pqt=hpo_params["query_timeout"],
>>>>>>> 523ceaed
                env=env,
                logger=logger,
            )

    # Attach LSC.
    env = LSCWrapper(
        lsc=lsc,
        env=env,
        logger=logger,
    )

    # Attach TargetResetWrapper.
    target_reset = env = TargetResetWrapper(
        env=env,
        maximize_state=hpo_params["maximize_state"],
        reward_utility=reward_utility,
        start_reset=False,
        logger=logger,
    )

    env = FlattenObservation(env)
    if hpo_params["normalize_state"]:
        env = NormalizeObservation(env)

    if hpo_params["normalize_reward"]:
        env = NormalizeReward(env, gamma=hpo_params["gamma"])

    # Wrap the AgentEnv to have null checking.
    env = AgentEnv(env)
    return target_reset, env


def _build_agent(
    seed: int,
    hpo_params: dict[str, Any],
    obs_space: StateSpace,
    action_space: HolonSpace,
    logger: Logger,
) -> Wolp:
    action_dim = noise_action_dim = action_space.latent_dim()
    critic_action_dim = action_space.critic_dim()

    actor = Actor(
        observation_space=obs_space,
        action_space=action_space,
        net_arch=[int(l) for l in hpo_params["pi_arch"].split(",")],
        features_dim=gym.spaces.utils.flatdim(obs_space),
        activation_fn=_parse_activation_fn(hpo_params["activation_fn"]),
        weight_init=hpo_params["weight_init"],
        bias_zero=hpo_params["bias_zero"],
        squash_output=False,
        action_dim=action_dim,
        policy_weight_adjustment=hpo_params["policy_weight_adjustment"],
    )

    actor_target = Actor(
        observation_space=obs_space,
        action_space=action_space,
        net_arch=[int(l) for l in hpo_params["pi_arch"].split(",")],
        features_dim=gym.spaces.utils.flatdim(obs_space),
        activation_fn=_parse_activation_fn(hpo_params["activation_fn"]),
        weight_init=hpo_params["weight_init"],
        bias_zero=hpo_params["bias_zero"],
        squash_output=False,
        action_dim=action_dim,
        policy_weight_adjustment=hpo_params["policy_weight_adjustment"],
    )

    actor_optimizer = torch.optim.Adam(
        actor.parameters(), lr=hpo_params["learning_rate"]
    )

    critic = ContinuousCritic(
        observation_space=obs_space,
        action_space=action_space,
        net_arch=[int(l) for l in hpo_params["qf_arch"].split(",")],
        features_dim=gym.spaces.utils.flatdim(obs_space),
        activation_fn=_parse_activation_fn(hpo_params["activation_fn"]),
        weight_init=hpo_params["weight_init"],
        bias_zero=hpo_params["bias_zero"],
        n_critics=2,
        action_dim=critic_action_dim,
    )

    critic_target = ContinuousCritic(
        observation_space=obs_space,
        action_space=action_space,
        net_arch=[int(l) for l in hpo_params["qf_arch"].split(",")],
        features_dim=gym.spaces.utils.flatdim(obs_space),
        activation_fn=_parse_activation_fn(hpo_params["activation_fn"]),
        weight_init=hpo_params["weight_init"],
        bias_zero=hpo_params["bias_zero"],
        n_critics=2,
        action_dim=critic_action_dim,
    )

    critic_optimizer = torch.optim.Adam(
        critic.parameters(),
        lr=hpo_params["learning_rate"] * hpo_params["critic_lr_scale"],
    )

    policy = WolpPolicy(
        observation_space=obs_space,
        action_space=action_space,
        actor=actor,
        actor_target=actor_target,
        actor_optimizer=actor_optimizer,
        critic=critic,
        critic_target=critic_target,
        critic_optimizer=critic_optimizer,
        grad_clip=hpo_params["grad_clip"],
        policy_l2_reg=hpo_params["policy_l2_reg"],
        tau=hpo_params["tau"],
        gamma=hpo_params["gamma"],
        logger=logger,
    )

    # Setup the noise policy.
    noise_params = hpo_params["noise_parameters"]
    means = np.zeros((noise_action_dim,), dtype=np.float32)
    stddevs = np.full(
        (noise_action_dim,), noise_params["noise_sigma"], dtype=np.float32
    )
    action_noise_type = parse_noise_type(noise_params["noise_type"])
    action_noise = None if not action_noise_type else action_noise_type(means, stddevs)

    target_noise = hpo_params["target_noise"]
    means = np.zeros(
        (
            hpo_params["batch_size"],
            noise_action_dim,
        ),
        dtype=np.float32,
    )
    stddevs = np.full(
        (
            hpo_params["batch_size"],
            noise_action_dim,
        ),
        target_noise["target_policy_noise"],
        dtype=np.float32,
    )
    target_action_noise = parse_noise_type("normal")
    assert target_action_noise
    clamp_noise = ClampNoise(
        target_action_noise(means, stddevs), target_noise["target_noise_clip"]
    )

    return Wolp(
        policy=policy,
        replay_buffer=ReplayBuffer(
            buffer_size=hpo_params["buffer_size"],
            obs_shape=[gym.spaces.utils.flatdim(obs_space)],
            action_dim=critic_action_dim,
        ),
        learning_starts=hpo_params["learning_starts"],
        batch_size=hpo_params["batch_size"],
        train_freq=(hpo_params["train_freq_frequency"], hpo_params["train_freq_unit"]),
        gradient_steps=hpo_params["gradient_steps"],
        action_noise=action_noise,
        target_action_noise=clamp_noise,
        seed=seed,
        neighbor_parameters=hpo_params["neighbor_parameters"],
    )


def build_trial(
<<<<<<< HEAD
    dbgym_cfg: DBGymConfig, seed: int, hpoed_params: dict[str, Any]
) -> Tuple[Logger, TargetResetWrapper, AgentEnv, Wolp, str]:
    # The massive trial builder.

    port, signal = _get_signal(hpoed_params["pgconn_info"]["pgbin_path"])
    _modify_benchbase_config(dbgym_cfg, port, hpoed_params)

    logger, reward_utility, pgconn, workload = _build_utilities(dbgym_cfg, port, hpoed_params)
    holon_space, lsc = _build_actions(dbgym_cfg, seed, hpoed_params, workload, logger)
    obs_space = _build_obs_space(dbgym_cfg, holon_space, lsc, hpoed_params, seed)
=======
    dbgym_cfg: DBGymConfig, seed: int, logdir: str, is_hpo: bool, hpo_params: dict[str, Any]
) -> Tuple[Logger, TargetResetWrapper, AgentEnv, Wolp, str]:
    # The massive trial builder.

    port, signal = _get_signal(hpo_params["pgconn_info"]["pgbin_path"])
    _modify_benchbase_config(logdir, port, hpo_params)

    logger, reward_utility, pgconn, workload = _build_utilities(dbgym_cfg, logdir, port, is_hpo, hpo_params)
    holon_space, lsc = _build_actions(dbgym_cfg, seed, hpo_params, workload, logger)
    obs_space = _build_obs_space(dbgym_cfg, holon_space, lsc, hpo_params, seed)
>>>>>>> 523ceaed
    target_reset, env = _build_env(
        dbgym_cfg,
        hpo_params,
        pgconn,
        obs_space,
        holon_space,
        lsc,
        workload,
        reward_utility,
        logger,
    )

    agent = _build_agent(seed, hpo_params, obs_space, holon_space, logger)
    return logger, target_reset, env, agent, signal<|MERGE_RESOLUTION|>--- conflicted
+++ resolved
@@ -93,19 +93,13 @@
     raise IOError("No free ports to bind postgres to.")
 
 
-<<<<<<< HEAD
 def _modify_benchbase_config(dbgym_cfg: DBGymConfig, port: int, hpoed_params: dict[str, Any]) -> None:
     if hpoed_params["benchmark_config"]["query_spec"]["oltp_workload"]:
         conf_etree = ET.parse(dbgym_cfg.cur_task_runs_artifacts_path(mkdir=True) / "benchmark.xml")
-=======
-def _modify_benchbase_config(logdir: str, port: int, hpo_params: dict[str, Any]) -> None:
-    if hpo_params["benchmark_config"]["query_spec"]["oltp_workload"]:
-        conf_etree = ET.parse(Path(logdir) / "benchmark.xml")
->>>>>>> 523ceaed
         jdbc = f"jdbc:postgresql://localhost:{port}/benchbase?preferQueryMode=extended"
         conf_etree.getroot().find("url").text = jdbc  # type: ignore
 
-        oltp_config = hpo_params["benchbase_config"]["oltp_config"]
+        oltp_config = hpoed_params["benchbase_config"]["oltp_config"]
         if conf_etree.getroot().find("scalefactor") is not None:
             conf_etree.getroot().find("scalefactor").text = str(oltp_config["oltp_sf"])  # type: ignore
         if conf_etree.getroot().find("terminals") is not None:
@@ -136,70 +130,52 @@
 
 
 def _build_utilities(
-<<<<<<< HEAD
-    dbgym_cfg: DBGymConfig, pgport: int, hpoed_params: dict[str, Any]
+    dbgym_cfg: DBGymConfig, pgport: int, is_hpo: bool, hpoed_params: dict[str, Any]
 ) -> Tuple[Logger, RewardUtility, PostgresConn, Workload]:
     logger = Logger(
         dbgym_cfg,
         hpoed_params["trace"],
         hpoed_params["verbose"],
-=======
-    dbgym_cfg: DBGymConfig, logdir: str, pgport: int, is_hpo: bool, hpo_params: dict[str, Any]
-) -> Tuple[Logger, RewardUtility, PostgresConn, Workload]:
-    logger = Logger(
-        hpo_params["trace"],
-        hpo_params["verbose"],
-        Path(logdir),
-        Path(logdir) / "repository",
-        Path(logdir) / "tboard",
->>>>>>> 523ceaed
     )
 
     reward_utility = RewardUtility(
         target=(
             "tps"
-            if hpo_params["benchmark_config"]["query_spec"]["oltp_workload"]
+            if hpoed_params["benchmark_config"]["query_spec"]["oltp_workload"]
             else "latency"
         ),
-        metric=hpo_params["reward"],
-        reward_scaler=hpo_params["reward_scaler"],
+        metric=hpoed_params["reward"],
+        reward_scaler=hpoed_params["reward_scaler"],
         logger=logger,
     )
 
     # If we're using Boot, PostgresConn.start_with_changes() assumes that Redis is running. Thus,
     #   we start Redis here if necessary.
-    enable_boot = hpo_params["enable_boot_during_hpo"] if is_hpo else hpo_params["enable_boot_during_tune"]
+    enable_boot = hpoed_params["enable_boot_during_hpo"] if is_hpo else hpoed_params["enable_boot_during_tune"]
     if enable_boot:
         make_redis_started(dbgym_cfg.root_yaml["boot_redis_port"])
 
     pgconn = PostgresConn(
         dbgym_cfg=dbgym_cfg,
         pgport=pgport,
-<<<<<<< HEAD
         pristine_pgdata_snapshot_fpath=Path(hpoed_params["pgconn_info"]["pristine_pgdata_snapshot_path"]),
         pgdata_parent_dpath=Path(hpoed_params["pgconn_info"]["pgdata_parent_dpath"]),
         pgbin_path=Path(hpoed_params["pgconn_info"]["pgbin_path"]),
-=======
-        pristine_pgdata_snapshot_fpath=Path(hpo_params["pgconn_info"]["pristine_pgdata_snapshot_path"]),
-        pgdata_parent_dpath=Path(hpo_params["pgconn_info"]["pgdata_parent_dpath"]),
-        pgbin_path=Path(hpo_params["pgconn_info"]["pgbin_path"]),
-        postgres_logs_dir=Path(logdir) / "pg_logs",
         enable_boot=enable_boot,
-        boot_config_fpath=hpo_params["boot_config_fpath"],
->>>>>>> 523ceaed
+        boot_config_fpath=hpoed_params["boot_config_fpath"],
         connect_timeout=300,
         logger=logger,
     )
 
     workload = Workload(
         dbgym_cfg=dbgym_cfg,
-        tables=hpo_params["benchmark_config"]["tables"],
-        attributes=hpo_params["benchmark_config"]["attributes"],
-        query_spec=hpo_params["benchmark_config"]["query_spec"],
-        workload_path=Path(hpo_params["workload_path"]),
+        tables=hpoed_params["benchmark_config"]["tables"],
+        attributes=hpoed_params["benchmark_config"]["attributes"],
+        query_spec=hpoed_params["benchmark_config"]["query_spec"],
+        workload_path=Path(hpoed_params["workload_path"]),
         pid=None,
-        workload_timeout=hpo_params["workload_timeout"],
-        workload_timeout_penalty=hpo_params["workload_timeout_penalty"],
+        workload_timeout=hpoed_params["workload_timeout"],
+        workload_timeout_penalty=hpoed_params["workload_timeout_penalty"],
         logger=logger,
     )
 
@@ -328,7 +304,7 @@
 
 def _build_env(
     dbgym_cfg: DBGymConfig,
-    hpo_params: dict[str, Any],
+    hpoed_params: dict[str, Any],
     pgconn: PostgresConn,
     obs_space: StateSpace,
     holon_space: HolonSpace,
@@ -344,41 +320,28 @@
         observation_space=obs_space,
         action_space=holon_space,
         workload=workload,
-        horizon=hpo_params["horizon"],
+        horizon=hpoed_params["horizon"],
         reward_utility=reward_utility,
         pgconn=pgconn,
-<<<<<<< HEAD
         query_timeout=hpoed_params["query_timeout"],
         benchbase_config=hpoed_params["benchbase_config"],
-=======
-        pqt=hpo_params["query_timeout"],
-        benchbase_config=hpo_params["benchbase_config"],
->>>>>>> 523ceaed
         logger=logger,
         replay=False,
     )
 
     # Check whether to create the MQO wrapper.
-    if not hpo_params["benchmark_config"]["query_spec"]["oltp_workload"]:
+    if not hpoed_params["benchmark_config"]["query_spec"]["oltp_workload"]:
         if (
-            hpo_params["workload_eval_mode"] != "pq"
-            or hpo_params["workload_eval_inverse"]
-            or hpo_params["workload_eval_reset"]
+            hpoed_params["workload_eval_mode"] != "pq"
+            or hpoed_params["workload_eval_inverse"]
+            or hpoed_params["workload_eval_reset"]
         ):
             env = MQOWrapper(
-<<<<<<< HEAD
                 workload_eval_mode=hpoed_params["workload_eval_mode"],
                 workload_eval_inverse=hpoed_params["workload_eval_inverse"],
                 workload_eval_reset=hpoed_params["workload_eval_reset"],
                 benchbase_config=hpoed_params["benchbase_config"],
                 query_timeout=hpoed_params["query_timeout"],
-=======
-                workload_eval_mode=hpo_params["workload_eval_mode"],
-                workload_eval_inverse=hpo_params["workload_eval_inverse"],
-                workload_eval_reset=hpo_params["workload_eval_reset"],
-                benchbase_config=hpo_params["benchbase_config"],
-                pqt=hpo_params["query_timeout"],
->>>>>>> 523ceaed
                 env=env,
                 logger=logger,
             )
@@ -546,29 +509,16 @@
 
 
 def build_trial(
-<<<<<<< HEAD
-    dbgym_cfg: DBGymConfig, seed: int, hpoed_params: dict[str, Any]
+    dbgym_cfg: DBGymConfig, seed: int, is_hpo: bool, hpoed_params: dict[str, Any]
 ) -> Tuple[Logger, TargetResetWrapper, AgentEnv, Wolp, str]:
     # The massive trial builder.
 
     port, signal = _get_signal(hpoed_params["pgconn_info"]["pgbin_path"])
     _modify_benchbase_config(dbgym_cfg, port, hpoed_params)
 
-    logger, reward_utility, pgconn, workload = _build_utilities(dbgym_cfg, port, hpoed_params)
+    logger, reward_utility, pgconn, workload = _build_utilities(dbgym_cfg, port, is_hpo, hpoed_params)
     holon_space, lsc = _build_actions(dbgym_cfg, seed, hpoed_params, workload, logger)
     obs_space = _build_obs_space(dbgym_cfg, holon_space, lsc, hpoed_params, seed)
-=======
-    dbgym_cfg: DBGymConfig, seed: int, logdir: str, is_hpo: bool, hpo_params: dict[str, Any]
-) -> Tuple[Logger, TargetResetWrapper, AgentEnv, Wolp, str]:
-    # The massive trial builder.
-
-    port, signal = _get_signal(hpo_params["pgconn_info"]["pgbin_path"])
-    _modify_benchbase_config(logdir, port, hpo_params)
-
-    logger, reward_utility, pgconn, workload = _build_utilities(dbgym_cfg, logdir, port, is_hpo, hpo_params)
-    holon_space, lsc = _build_actions(dbgym_cfg, seed, hpo_params, workload, logger)
-    obs_space = _build_obs_space(dbgym_cfg, holon_space, lsc, hpo_params, seed)
->>>>>>> 523ceaed
     target_reset, env = _build_env(
         dbgym_cfg,
         hpo_params,
