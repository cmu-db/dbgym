#!/bin/bash

set -euxo pipefail

SCALE_FACTOR=0.01
INTENDED_PGDATA_HARDWARE=ssd
PGDATA_PARENT_DPATH=/mnt/nvme1n1/phw2/dbgym_tmp/

# space for testing. uncomment this to run individual commands from the script (copy pasting is harder because there are envvars)
python3 task.py --no-startup-check tune protox agent hpo tpch --scale-factor $SCALE_FACTOR --num-samples 2 --max-concurrent 2 --workload-timeout 15 --query-timeout 1 --duration 0.1  --intended-pgdata-hardware $INTENDED_PGDATA_HARDWARE --pgdata-parent-dpath $PGDATA_PARENT_DPATH --enable-boot-during-hpo
exit 0

# testing
python3 task.py --no-startup-check tune protox agent tune tpch --scale-factor $SCALE_FACTOR
exit 0

# benchmark
python3 task.py --no-startup-check benchmark tpch data $SCALE_FACTOR
python3 task.py --no-startup-check benchmark tpch workload --scale-factor $SCALE_FACTOR

# postgres
python3 task.py --no-startup-check dbms postgres build
python3 task.py --no-startup-check dbms postgres pgdata tpch --scale-factor $SCALE_FACTOR --intended-pgdata-hardware $INTENDED_PGDATA_HARDWARE --pgdata-parent-dpath $PGDATA_PARENT_DPATH

exit 0

# embedding
# python3 task.py --no-startup-check tune protox embedding datagen tpch --scale-factor $SCALE_FACTOR --default-sample-limit 64 --file-limit 64 --intended-pgdata-hardware $INTENDED_PGDATA_HARDWARE --pgdata-parent-dpath $PGDATA_PARENT_DPATH # short datagen for testing
python3 task.py --no-startup-check tune protox embedding datagen tpch --scale-factor $SCALE_FACTOR --override-sample-limits "lineitem,32768" --intended-pgdata-hardware $INTENDED_PGDATA_HARDWARE --pgdata-parent-dpath $PGDATA_PARENT_DPATH # long datagen so that train doesn't crash
python3 task.py --no-startup-check tune protox embedding train tpch --scale-factor $SCALE_FACTOR --iterations-per-epoch 1 --num-points-to-sample 1 --num-batches 1 --batch-size 64 --start-epoch 15 --num-samples 4 --train-max-concurrent 4 --num-curate 2

# agent
<<<<<<< HEAD
python3 task.py --no-startup-check tune protox agent hpo tpch --scale-factor $SCALE_FACTOR --num-samples 2 --max-concurrent 2 --duration 0.01  --intended-pgdata-hardware ssd --pgdata-parent-dpath /mnt/nvme1n1/phw2/dbgym_tmp/
python3 task.py --no-startup-check tune protox agent tune tpch --scale-factor $SCALE_FACTOR
python3 task.py --no-startup-check tune protox agent replay tpch --scale-factor $SCALE_FACTOR
=======
python3 task.py --no-startup-check tune protox agent hpo tpch --scale-factor $SCALE_FACTOR --num-samples 2 --max-concurrent 2 --workload-timeout 15 --query-timeout 1 --duration 0.1  --intended-pgdata-hardware $INTENDED_PGDATA_HARDWARE --pgdata-parent-dpath $PGDATA_PARENT_DPATH --enable-boot-during-hpo
python3 task.py --no-startup-check tune protox agent tune tpch --scale-factor $SCALE_FACTOR
>>>>>>> 523ceaed
<|MERGE_RESOLUTION|>--- conflicted
+++ resolved
@@ -30,11 +30,6 @@
 python3 task.py --no-startup-check tune protox embedding train tpch --scale-factor $SCALE_FACTOR --iterations-per-epoch 1 --num-points-to-sample 1 --num-batches 1 --batch-size 64 --start-epoch 15 --num-samples 4 --train-max-concurrent 4 --num-curate 2
 
 # agent
-<<<<<<< HEAD
-python3 task.py --no-startup-check tune protox agent hpo tpch --scale-factor $SCALE_FACTOR --num-samples 2 --max-concurrent 2 --duration 0.01  --intended-pgdata-hardware ssd --pgdata-parent-dpath /mnt/nvme1n1/phw2/dbgym_tmp/
-python3 task.py --no-startup-check tune protox agent tune tpch --scale-factor $SCALE_FACTOR
-python3 task.py --no-startup-check tune protox agent replay tpch --scale-factor $SCALE_FACTOR
-=======
 python3 task.py --no-startup-check tune protox agent hpo tpch --scale-factor $SCALE_FACTOR --num-samples 2 --max-concurrent 2 --workload-timeout 15 --query-timeout 1 --duration 0.1  --intended-pgdata-hardware $INTENDED_PGDATA_HARDWARE --pgdata-parent-dpath $PGDATA_PARENT_DPATH --enable-boot-during-hpo
 python3 task.py --no-startup-check tune protox agent tune tpch --scale-factor $SCALE_FACTOR
->>>>>>> 523ceaed
+python3 task.py --no-startup-check tune protox agent replay tpch --scale-factor $SCALE_FACTOR